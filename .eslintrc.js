module.exports = {
  extends: 'eslint-config-ali/typescript/react',
  parserOptions: {
    project: [], // for lint performance
    createDefaultProgram: false, // for lint performance
  },
  rules: {
    'react/no-multi-comp': 0,
    'no-unused-expressions': 0,
    'implicit-arrow-linebreak': 1,
    'no-nested-ternary': 1,
    'no-mixed-operators': 1,
    '@typescript-eslint/ban-types': 1,
    'no-shadow': 1,
    'no-prototype-builtins': 1,
    'no-useless-constructor': 1,
    'no-empty-function': 1,
    'lines-between-class-members': 0,
    'no-await-in-loop': 0,
    'no-plusplus': 0,
    '@typescript-eslint/no-parameter-properties': 0,
    'no-restricted-exports': ['error'],
    'no-multi-assign': 1,
    'no-dupe-class-members': 1,
    'react/no-deprecated': 1,
    'no-useless-escape': 1,
    'brace-style': 1,
    '@typescript-eslint/no-inferrable-types': 0,
    'no-proto': 0,
    'prefer-const': 0,
    'eol-last': 0,
    'react/no-find-dom-node': 0,
    'no-case-declarations': 0,
    '@typescript-eslint/indent': 0,
    'import/no-cycle': 0,
    '@typescript-eslint/no-shadow': 0,
    '@typescript-eslint/method-signature-style': 0,
    '@typescript-eslint/consistent-type-assertions': 0,
    '@typescript-eslint/no-useless-constructor': 0,
    '@typescript-eslint/dot-notation': 0, // for lint performance
    '@typescript-eslint/restrict-plus-operands': 0, // for lint performance
    'no-unexpected-multiline': 1,
    'no-multiple-empty-lines': ['error', { max: 1 }],
    'lines-around-comment': ['error', {
      beforeBlockComment: true,
      afterBlockComment: false,
      afterLineComment: false,
      allowBlockStart: true,
    }],
<<<<<<< HEAD
    'comma-dangle': ['error', 'always-multiline'],
    '@typescript-eslint/member-ordering': [
      'error',
      { default: ['signature', 'field', 'constructor', 'method'] },
=======
    "no-unused-vars": ['error', { "destructuredArrayIgnorePattern": "^_" }],
    "@typescript-eslint/member-ordering": [
      "error",
      { "default": ["signature", "field", "constructor", "method"] }
>>>>>>> 53ada7bf
    ],
  },
};<|MERGE_RESOLUTION|>--- conflicted
+++ resolved
@@ -47,17 +47,11 @@
       afterLineComment: false,
       allowBlockStart: true,
     }],
-<<<<<<< HEAD
     'comma-dangle': ['error', 'always-multiline'],
     '@typescript-eslint/member-ordering': [
       'error',
-      { default: ['signature', 'field', 'constructor', 'method'] },
-=======
-    "no-unused-vars": ['error', { "destructuredArrayIgnorePattern": "^_" }],
-    "@typescript-eslint/member-ordering": [
-      "error",
-      { "default": ["signature", "field", "constructor", "method"] }
->>>>>>> 53ada7bf
+      { default: ['signature', 'field', 'constructor', 'method'] }
     ],
+    'no-unused-vars': ['error', { "destructuredArrayIgnorePattern": "^_" }]
   },
 };